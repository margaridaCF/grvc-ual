cmake_minimum_required(VERSION 2.8.3)
project(uav_abstraction_layer)

## Add support for C++11, supported in ROS Kinetic and newer
add_definitions(-std=c++11)

## Find catkin macros and libraries
## if COMPONENTS list like find_package(catkin REQUIRED COMPONENTS xyz)
## is used, also find other catkin packages
find_package(catkin REQUIRED COMPONENTS
  message_generation
  argument_parser
  geometry_msgs
  mavros
  mavros_msgs
  roscpp
  std_msgs
  tf2_ros
  gazebo_msgs
)

## System dependencies are found with CMake's conventions
# find_package(Boost REQUIRED COMPONENTS system)


## Uncomment this if the package has a setup.py. This macro ensures
## modules and global scripts declared therein get installed
## See http://ros.org/doc/api/catkin/html/user_guide/setup_dot_py.html
# catkin_python_setup()

################################################
## Declare ROS messages, services and actions ##
################################################

## To declare and build messages, services or actions from within this
## package, follow these steps:
## * Let MSG_DEP_SET be the set of packages whose message types you use in
##   your messages/services/actions (e.g. std_msgs, actionlib_msgs, ...).
## * In the file package.xml:
##   * add a build_depend tag for "message_generation"
##   * add a build_depend and a run_depend tag for each package in MSG_DEP_SET
##   * If MSG_DEP_SET isn't empty the following dependency has been pulled in
##     but can be declared for certainty nonetheless:
##     * add a run_depend tag for "message_runtime"
## * In this file (CMakeLists.txt):
##   * add "message_generation" and every package in MSG_DEP_SET to
##     find_package(catkin REQUIRED COMPONENTS ...)
##   * add "message_runtime" and every package in MSG_DEP_SET to
##     catkin_package(CATKIN_DEPENDS ...)
##   * uncomment the add_*_files sections below as needed
##     and list every .msg/.srv/.action file to be processed
##   * uncomment the generate_messages entry below
##   * add every package in MSG_DEP_SET to generate_messages(DEPENDENCIES ...)

## Generate messages in the 'msg' folder
# add_message_files(
#   FILES
#   Message1.msg
#   Message2.msg
# )

## Generate services in the 'srv' folder
add_service_files(
  FILES
  GoToWaypoint.srv
  TakeOff.srv
  Land.srv
  SetVelocity.srv
  SetPositionError.srv
)

## Generate actions in the 'action' folder
# add_action_files(
#   FILES
#   Action1.action
#   Action2.action
# )

## Generate added messages and services with any dependencies listed here
generate_messages(
  DEPENDENCIES
  geometry_msgs std_msgs
)

################################################
## Declare ROS dynamic reconfigure parameters ##
################################################

## To declare and build dynamic reconfigure parameters within this
## package, follow these steps:
## * In the file package.xml:
##   * add a build_depend and a run_depend tag for "dynamic_reconfigure"
## * In this file (CMakeLists.txt):
##   * add "dynamic_reconfigure" to
##     find_package(catkin REQUIRED COMPONENTS ...)
##   * uncomment the "generate_dynamic_reconfigure_options" section below
##     and list every .cfg file to be processed

## Generate dynamic reconfigure parameters in the 'cfg' folder
# generate_dynamic_reconfigure_options(
#   cfg/DynReconf1.cfg
#   cfg/DynReconf2.cfg
# )

###################################
## catkin specific configuration ##
###################################
## The catkin_package macro generates cmake config files for your package
## Declare things to be passed to dependent projects
## INCLUDE_DIRS: uncomment this if you package contains header files
## LIBRARIES: libraries you create in this project that dependent projects also need
## CATKIN_DEPENDS: catkin_packages dependent projects also need
## DEPENDS: system dependencies of this project that dependent projects also need
catkin_package(
  INCLUDE_DIRS include
  LIBRARIES uav_abstraction_layer
<<<<<<< HEAD
  CATKIN_DEPENDS argument_parser geometry_msgs mavros mavros_msgs roscpp std_msgs tf2_ros gazebo_msgs
=======
  CATKIN_DEPENDS message_runtime argument_parser geometry_msgs mavros mavros_msgs roscpp std_msgs tf2_ros
>>>>>>> b5b0733a
#  DEPENDS system_lib
)

###########
## Build ##
###########

## Specify additional locations of header files
## Your package locations should be listed before other locations
include_directories(include)
include_directories(
  ${catkin_INCLUDE_DIRS}
)

## Declare a C++ library
# add_library(${PROJECT_NAME}
#   src/${PROJECT_NAME}/uav_abstraction_layer.cpp
# )
add_library(${PROJECT_NAME}
  src/backend.cpp src/backend_mavros.cpp src/backend_light.cpp src/ual.cpp
)

## Add cmake target dependencies of the library
## as an example, code may need to be generated before libraries
## either from message generation or dynamic reconfigure
add_dependencies(${PROJECT_NAME} ${${PROJECT_NAME}_EXPORTED_TARGETS} ${catkin_EXPORTED_TARGETS})

## Declare a C++ executable
## With catkin_make all packages are built within a single CMake context
## The recommended prefix ensures that target names across packages don't collide
# add_executable(${PROJECT_NAME}_node src/uav_abstraction_layer_node.cpp)
add_executable(test_task_management src/test_task_management.cpp)
add_executable(test_ual_interfaces src/test_ual_interfaces.cpp)
add_executable(server src/server.cpp)

## Rename C++ executable without prefix
## The above recommended prefix causes long target names, the following renames the
## target back to the shorter version for ease of user use
## e.g. "rosrun someones_pkg node" instead of "rosrun someones_pkg someones_pkg_node"
# set_target_properties(${PROJECT_NAME}_node PROPERTIES OUTPUT_NAME node PREFIX "")

## Add cmake target dependencies of the executable
## same as for the library above
add_dependencies(test_ual_interfaces ${${PROJECT_NAME}_EXPORTED_TARGETS} ${catkin_EXPORTED_TARGETS})
add_dependencies(server ${${PROJECT_NAME}_EXPORTED_TARGETS} ${catkin_EXPORTED_TARGETS})

## Specify libraries to link a library or executable target against
# target_link_libraries(${PROJECT_NAME}_node
#   ${catkin_LIBRARIES}
# )
target_link_libraries(test_task_management
  ${catkin_LIBRARIES}
)
target_link_libraries(test_ual_interfaces
  ${PROJECT_NAME}
  ${catkin_LIBRARIES}
)
target_link_libraries(server
  ${PROJECT_NAME}
  ${catkin_LIBRARIES}
)

#############
## Install ##
#############

# all install targets should use catkin DESTINATION variables
# See http://ros.org/doc/api/catkin/html/adv_user_guide/variables.html

## Mark executable scripts (Python etc.) for installation
## in contrast to setup.py, you can choose the destination
# install(PROGRAMS
#   scripts/my_python_script
#   DESTINATION ${CATKIN_PACKAGE_BIN_DESTINATION}
# )

## Mark executables and/or libraries for installation
# install(TARGETS ${PROJECT_NAME} ${PROJECT_NAME}_node
#   ARCHIVE DESTINATION ${CATKIN_PACKAGE_LIB_DESTINATION}
#   LIBRARY DESTINATION ${CATKIN_PACKAGE_LIB_DESTINATION}
#   RUNTIME DESTINATION ${CATKIN_PACKAGE_BIN_DESTINATION}
# )

## Mark cpp header files for installation
# install(DIRECTORY include/${PROJECT_NAME}/
#   DESTINATION ${CATKIN_PACKAGE_INCLUDE_DESTINATION}
#   FILES_MATCHING PATTERN "*.h"
#   PATTERN ".svn" EXCLUDE
# )

## Mark other files for installation (e.g. launch and bag files, etc.)
# install(FILES
#   # myfile1
#   # myfile2
#   DESTINATION ${CATKIN_PACKAGE_SHARE_DESTINATION}
# )

#############
## Testing ##
#############

## Add gtest based cpp test target and link libraries
# catkin_add_gtest(${PROJECT_NAME}-test test/test_uav_abstraction_layer.cpp)
# if(TARGET ${PROJECT_NAME}-test)
#   target_link_libraries(${PROJECT_NAME}-test ${PROJECT_NAME})
# endif()

## Add folders to be run by python nosetests
# catkin_add_nosetests(test)<|MERGE_RESOLUTION|>--- conflicted
+++ resolved
@@ -114,11 +114,7 @@
 catkin_package(
   INCLUDE_DIRS include
   LIBRARIES uav_abstraction_layer
-<<<<<<< HEAD
-  CATKIN_DEPENDS argument_parser geometry_msgs mavros mavros_msgs roscpp std_msgs tf2_ros gazebo_msgs
-=======
-  CATKIN_DEPENDS message_runtime argument_parser geometry_msgs mavros mavros_msgs roscpp std_msgs tf2_ros
->>>>>>> b5b0733a
+  CATKIN_DEPENDS message_runtime argument_parser geometry_msgs mavros mavros_msgs roscpp std_msgs tf2_ros gazebo_msgs
 #  DEPENDS system_lib
 )
 
