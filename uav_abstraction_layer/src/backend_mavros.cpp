//----------------------------------------------------------------------------------------------------------------------
// GRVC UAL
//----------------------------------------------------------------------------------------------------------------------
// The MIT License (MIT)
//
// Copyright (c) 2016 GRVC University of Seville
//
// Permission is hereby granted, free of charge, to any person obtaining a copy of this software and associated
// documentation files (the "Software"), to deal in the Software without restriction, including without limitation the
// rights to use, copy, modify, merge, publish, distribute, sublicense, and/or sell copies of the Software, and to
// permit persons to whom the Software is furnished to do so, subject to the following conditions:
//
// The above copyright notice and this permission notice shall be included in all copies or substantial portions of the
// Software.
//
// THE SOFTWARE IS PROVIDED "AS IS", WITHOUT WARRANTY OF ANY KIND, EXPRESS OR IMPLIED, INCLUDING BUT NOT LIMITED TO THE
// WARRANTIES OF MERCHANTABILITY, FITNESS FOR A PARTICULAR PURPOSE AND NONINFRINGEMENT. IN NO EVENT SHALL THE AUTHORS
// OR COPYRIGHT HOLDERS BE LIABLE FOR ANY CLAIM, DAMAGES OR OTHER LIABILITY, WHETHER IN AN ACTION OF CONTRACT, TORT OR
// OTHERWISE, ARISING FROM, OUT OF OR IN CONNECTION WITH THE SOFTWARE OR THE USE OR OTHER DEALINGS IN THE SOFTWARE.
//----------------------------------------------------------------------------------------------------------------------

#include <string>
#include <chrono>
#include <uav_abstraction_layer/backend_mavros.h>
#include <Eigen/Eigen>
#include <ros/ros.h>
#include <ros/package.h>
#include <tf2_ros/transform_listener.h>
#include <tf2_geometry_msgs/tf2_geometry_msgs.h>
#include <tf2/LinearMath/Quaternion.h>

namespace grvc { namespace ual {

BackendMavros::BackendMavros()
    : Backend()
{
    // Parse arguments
<<<<<<< HEAD
    ros::NodeHandle pnh("~");
    pnh.param<int>("uav_id", robot_id_, 1);
    pnh.param<std::string>("pose_frame_id", pose_frame_id_, "");
    std::string ns_prefix;
    pnh.param<std::string>("ns_prefix", ns_prefix, "uav_");
=======
    robot_id_ = _args.getArgument("uav_id", 1);
    pose_frame_id_ = _args.getArgument<std::string>("pose_frame_id", "");
    ros::NodeHandle pnh("~");
    float position_th_param, orientation_th_param;
    pnh.param<float>("position_th", position_th_param, 0.33);
    pnh.param<float>("orientation_th", orientation_th_param, 0.65);
    position_th_ = position_th_param*position_th_param;
    orientation_th_ = 0.5*(1 - cos(orientation_th_param));
>>>>>>> 69307208

    ROS_INFO("BackendMavros constructor with id %d",robot_id_);
    // ROS_INFO("BackendMavros: thresholds = %f %f", position_th_, orientation_th_);

    // Init ros communications
    ros::NodeHandle nh;
    std::string mavros_ns = ns_prefix + std::to_string(this->robot_id_) + "/mavros";
    std::string set_mode_srv = mavros_ns + "/set_mode";
    std::string arming_srv = mavros_ns + "/cmd/arming";
    std::string set_pose_topic = mavros_ns + "/setpoint_position/local";
    std::string set_pose_global_topic = mavros_ns + "/setpoint_raw/global";
    std::string set_vel_topic = mavros_ns + "/setpoint_velocity/cmd_vel";
    std::string pose_topic = mavros_ns + "/local_position/pose";
    std::string vel_topic = mavros_ns + "/local_position/velocity";
    std::string state_topic = mavros_ns + "/state";
    std::string extended_state_topic = mavros_ns + "/extended_state";

    flight_mode_client_ = nh.serviceClient<mavros_msgs::SetMode>(set_mode_srv.c_str());
    arming_client_ = nh.serviceClient<mavros_msgs::CommandBool>(arming_srv.c_str());

    mavros_ref_pose_pub_ = nh.advertise<geometry_msgs::PoseStamped>(set_pose_topic.c_str(), 1);
    mavros_ref_pose_global_pub_ = nh.advertise<mavros_msgs::GlobalPositionTarget>(set_pose_global_topic.c_str(), 1);
    mavros_ref_vel_pub_ = nh.advertise<geometry_msgs::TwistStamped>(set_vel_topic.c_str(), 1);

    mavros_cur_pose_sub_ = nh.subscribe<geometry_msgs::PoseStamped>(pose_topic.c_str(), 1, \
        [this](const geometry_msgs::PoseStamped::ConstPtr& _msg) {
            this->cur_pose_ = *_msg;
            this->mavros_has_pose_ = true;
    });
    mavros_cur_vel_sub_ = nh.subscribe<geometry_msgs::TwistStamped>(vel_topic.c_str(), 1, \
        [this](const geometry_msgs::TwistStamped::ConstPtr& _msg) {
            this->cur_vel_ = *_msg;
            this->cur_vel_.header.frame_id = this->uav_home_frame_id_;
    });
    mavros_cur_state_sub_ = nh.subscribe<mavros_msgs::State>(state_topic.c_str(), 1, \
        [this](const mavros_msgs::State::ConstPtr& _msg) {
            this->mavros_state_ = *_msg;
    });
    mavros_cur_extended_state_sub_ = nh.subscribe<mavros_msgs::ExtendedState>(extended_state_topic.c_str(), 1, \
        [this](const mavros_msgs::ExtendedState::ConstPtr& _msg) {
            this->mavros_extended_state_ = *_msg;
    });

    // TODO: Check this and solve frames issue
    // Wait until we have pose
    while (!mavros_has_pose_ && ros::ok()) {
        // ROS_INFO("BackendMavros: Waiting for pose");
        std::this_thread::sleep_for(std::chrono::milliseconds(200));
    }
    initHomeFrame();

    // Thread publishing target pose at 10Hz for offboard mode
    offboard_thread_ = std::thread(&BackendMavros::offboardThreadLoop, this);

    ROS_INFO("BackendMavros %d running!",robot_id_);
}

void BackendMavros::offboardThreadLoop(){
    // TODO: Check this frequency
    offboard_thread_frequency_ = 10;  // [Hz]
    double hold_pose_time = 3.0;  // [s]  TODO param?
    int buffer_size = std::ceil(hold_pose_time * offboard_thread_frequency_);
    position_error_.set_size(buffer_size);
    orientation_error_.set_size(buffer_size);
    ros::Rate rate(offboard_thread_frequency_);
    while (ros::ok()) {
        switch(control_mode_){
        case eControlMode::LOCAL_VEL:
            mavros_ref_vel_pub_.publish(ref_vel_);
            ref_pose_ = cur_pose_;
            break;
        case eControlMode::LOCAL_POSE:
            mavros_ref_pose_pub_.publish(ref_pose_);
            ref_vel_.twist.linear.x = 0;
            ref_vel_.twist.linear.y = 0;
            ref_vel_.twist.linear.z = 0;
            ref_vel_.twist.angular.z = 0;
            break;
        case eControlMode::GLOBAL_POSE:
            ref_vel_.twist.linear.x = 0;
            ref_vel_.twist.linear.y = 0;
            ref_vel_.twist.linear.z = 0;
            ref_vel_.twist.angular.z = 0;
            ref_pose_ = cur_pose_;

            mavros_msgs::GlobalPositionTarget msg;    
            msg.latitude = ref_pose_global_.latitude;
            msg.longitude = ref_pose_global_.longitude;
            msg.altitude = ref_pose_global_.altitude;
            msg.header.stamp = ros::Time::now();
            msg.coordinate_frame = mavros_msgs::GlobalPositionTarget::FRAME_GLOBAL_REL_ALT;
            msg.type_mask = 4088; //((4095^1)^2)^4;

            mavros_ref_pose_global_pub_.publish(msg);
            break;
        }
        // Error history update
        double dx = ref_pose_.pose.position.x - cur_pose_.pose.position.x;
        double dy = ref_pose_.pose.position.y - cur_pose_.pose.position.y;
        double dz = ref_pose_.pose.position.z - cur_pose_.pose.position.z;
        double positionD = dx*dx + dy*dy + dz*dz; // Equals distance^2

        double quatInnerProduct = ref_pose_.pose.orientation.x*cur_pose_.pose.orientation.x + \
        ref_pose_.pose.orientation.y*cur_pose_.pose.orientation.y + \
        ref_pose_.pose.orientation.z*cur_pose_.pose.orientation.z + \
        ref_pose_.pose.orientation.w*cur_pose_.pose.orientation.w;
        double orientationD = 1.0 - quatInnerProduct*quatInnerProduct;  // Equals (1-cos(rotation))/2

        position_error_.update(positionD);
        orientation_error_.update(orientationD);

        rate.sleep();
    }
}

void BackendMavros::set_armed(bool _value) {
    mavros_msgs::CommandBool arming_service;
    arming_service.request.value = _value;
    // Arm: unabortable?
    while (ros::ok()) {
        if (!arming_client_.call(arming_service)) {
            ROS_ERROR("Error in arming service calling!");
        }
        std::this_thread::sleep_for(std::chrono::milliseconds(300));
        ROS_INFO("Arming service response.success = %s", arming_service.response.success ? "true" : "false");
        ROS_INFO("Trying to set armed to %s... mavros_state_.armed = %s", _value ? "true" : "false", mavros_state_.armed ? "true" : "false");
        bool armed = mavros_state_.armed;  // WATCHOUT: bug-prone ros-bool/bool comparison 
        if (armed == _value) { break; }  // Out-of-while condition
    }
}

void BackendMavros::setFlightMode(const std::string& _flight_mode) {
    mavros_msgs::SetMode flight_mode_service;
    flight_mode_service.request.base_mode = 0;
    flight_mode_service.request.custom_mode = _flight_mode;
    // Set mode: unabortable?
    while (mavros_state_.mode != _flight_mode && ros::ok()) {
        if (!flight_mode_client_.call(flight_mode_service)) {
            ROS_ERROR("Error in set flight mode [%s] service calling!", _flight_mode.c_str());
        }
        std::this_thread::sleep_for(std::chrono::milliseconds(300));
#ifdef MAVROS_VERSION_BELOW_0_20_0
        ROS_INFO("Set flight mode [%s] response.success = %s", _flight_mode.c_str(), \
            flight_mode_service.response.success ? "true" : "false");
#else
        ROS_INFO("Set flight mode [%s] response.success = %s", _flight_mode.c_str(), \
            flight_mode_service.response.mode_sent ? "true" : "false");
#endif
        ROS_INFO("Trying to set [%s] mode; mavros_state_.mode = [%s]", _flight_mode.c_str(), mavros_state_.mode.c_str());
    }
}

void BackendMavros::recoverFromManual() {
    if (mavros_state_.mode == "POSCTL" ||
        mavros_state_.mode == "ALTCTL" ||
        mavros_state_.mode == "STABILIZED") {
        control_mode_ = eControlMode::LOCAL_POSE;
        ref_pose_ = cur_pose_;
        setFlightMode("OFFBOARD");
        ROS_INFO("Recovered from manual mode!");
    } else {
        ROS_WARN("Unable to recover from manual mode (not in manual!)");
    }
}

void BackendMavros::setHome() {
    local_start_pos_ = -Eigen::Vector3d(cur_pose_.pose.position.x, \
        cur_pose_.pose.position.y, cur_pose_.pose.position.z);
}

void BackendMavros::takeOff(double _height) {
    control_mode_ = eControlMode::LOCAL_POSE;  // Take off control is performed in position (not velocity)

    set_armed(true);
    // Set offboard mode after saving home pose
    // setHome();  // No, total station!
    ref_pose_ = cur_pose_;
    ref_pose_.pose.position.z += _height;
    setFlightMode("OFFBOARD");

    // Wait until take off: unabortable!
    while (!referencePoseReached() && ros::ok()) {
        std::this_thread::sleep_for(std::chrono::milliseconds(100));
    }
    ROS_INFO("Flying!");
}

void BackendMavros::land() {
    control_mode_ = eControlMode::LOCAL_POSE;  // Back to control in position (just in case)
    // Set land mode
    setFlightMode("AUTO.LAND");
    ROS_INFO("Landing...");
    ref_pose_ = cur_pose_;
    ref_pose_.pose.position.z = 0;
    // Landing is unabortable!
    while (ros::ok()) {
        std::this_thread::sleep_for(std::chrono::milliseconds(100));
        if (mavros_extended_state_.landed_state == 
            mavros_msgs::ExtendedState::LANDED_STATE_ON_GROUND) { break; }  // Out-of-while condition
    }
    set_armed(false);  // Now disarm!
    ROS_INFO("Landed!");
}

void BackendMavros::setVelocity(const Velocity& _vel) {
    control_mode_ = eControlMode::LOCAL_VEL;  // Velocity control!
    // TODO: _vel world <-> body tf...
    ref_vel_ = _vel;
}

bool BackendMavros::isReady() const {
    return mavros_has_pose_;  // TODO: Other condition?
}

void BackendMavros::goToWaypoint(const Waypoint& _world) {
    control_mode_ = eControlMode::LOCAL_POSE;    // Control in position

    geometry_msgs::PoseStamped homogen_world_pos;
    tf2_ros::Buffer tfBuffer;
    tf2_ros::TransformListener tfListener(tfBuffer);
    std::string waypoint_frame_id = tf2::getFrameId(_world);

    if ( waypoint_frame_id == "" || waypoint_frame_id == uav_home_frame_id_ ) {
        // No transform is needed
        homogen_world_pos = _world;
    }
    else {
        // We need to transform
        geometry_msgs::TransformStamped transformToHomeFrame;

        if ( cached_transforms_.find(waypoint_frame_id) == cached_transforms_.end() ) {
            // waypoint_frame_id not found in cached_transforms_
            transformToHomeFrame = tfBuffer.lookupTransform(uav_home_frame_id_, waypoint_frame_id, ros::Time(0), ros::Duration(1.0));
            cached_transforms_[waypoint_frame_id] = transformToHomeFrame; // Save transform in cache
        } else {
            // found in cache
            transformToHomeFrame = cached_transforms_[waypoint_frame_id];
        }
        
        tf2::doTransform(_world, homogen_world_pos, transformToHomeFrame);
        
    }

//    std::cout << "Going to waypoint: " << homogen_world_pos.pose.position << std::endl;

    // Do we still need local_start_pos_?
    homogen_world_pos.pose.position.x -= local_start_pos_[0];
    homogen_world_pos.pose.position.y -= local_start_pos_[1];
    homogen_world_pos.pose.position.z -= local_start_pos_[2];

    ref_pose_.pose = homogen_world_pos.pose;
    position_error_.reset();
    orientation_error_.reset();

    // Wait until we arrive: abortable
    while(!referencePoseReached() && !abort_ && ros::ok()) {
        std::this_thread::sleep_for(std::chrono::milliseconds(100));
    }
    // Freeze in case it's been aborted
    if (abort_ && freeze_) {
        ref_pose_ = cur_pose_;
    }
}

void	BackendMavros::goToWaypointGeo(const WaypointGeo& _wp){
    control_mode_ = eControlMode::GLOBAL_POSE; // Control in position
    
    ref_pose_global_.latitude = _wp.latitude;
    ref_pose_global_.longitude = _wp.longitude;
    ref_pose_global_.altitude = _wp.altitude;

    // Wait until we arrive: abortable
    while(!referencePoseReached() && !abort_ && ros::ok()) {
        std::this_thread::sleep_for(std::chrono::milliseconds(100));
    }
    // Freeze in case it's been aborted
    if (abort_ && freeze_) {
        ref_pose_ = cur_pose_;
    }
}

/*void BackendMavros::trackPath(const WaypointList &_path) {
    // TODO: basic imlementation, ideally different from a stack of gotos
}*/

Pose BackendMavros::pose() {
        Pose out;

        out.pose.position.x = cur_pose_.pose.position.x + local_start_pos_[0];
        out.pose.position.y = cur_pose_.pose.position.y + local_start_pos_[1];
        out.pose.position.z = cur_pose_.pose.position.z + local_start_pos_[2];
        out.pose.orientation = cur_pose_.pose.orientation;

        if (pose_frame_id_ == "") {
            // Default: local pose
            out.header.frame_id = uav_home_frame_id_;
        }
        else {
            // Publish pose in different frame
            Pose aux = out;
            geometry_msgs::TransformStamped transformToPoseFrame;
            std::string pose_frame_id_map = "inv_" + pose_frame_id_;

            if ( cached_transforms_.find(pose_frame_id_map) == cached_transforms_.end() ) {
                // inv_pose_frame_id_ not found in cached_transforms_
                tf2_ros::Buffer tfBuffer;
                tf2_ros::TransformListener tfListener(tfBuffer);
                transformToPoseFrame = tfBuffer.lookupTransform(pose_frame_id_,uav_home_frame_id_, ros::Time(0), ros::Duration(1.0));
                cached_transforms_[pose_frame_id_map] = transformToPoseFrame; // Save transform in cache
            } else {
                // found in cache
                transformToPoseFrame = cached_transforms_[pose_frame_id_map];
            }

            tf2::doTransform(aux, out, transformToPoseFrame);
            out.header.frame_id = pose_frame_id_;
        }

        return out;
}

Velocity BackendMavros::velocity() const {
    return cur_vel_;
}

Transform BackendMavros::transform() const {
    Transform out;
    out.header.stamp = ros::Time::now();
    out.header.frame_id = uav_home_frame_id_;
    out.child_frame_id = "uav_" + std::to_string(robot_id_);
    out.transform.translation.x = cur_pose_.pose.position.x + local_start_pos_[0];
    out.transform.translation.y = cur_pose_.pose.position.y + local_start_pos_[1];
    out.transform.translation.z = cur_pose_.pose.position.z + local_start_pos_[2];
    out.transform.rotation = cur_pose_.pose.orientation;
    return out;
}

bool BackendMavros::referencePoseReached() {

    double position_min, position_mean, position_max;
    double orientation_min, orientation_mean, orientation_max;
    if (!position_error_.metrics(position_min, position_mean, position_max)) { return false; }
    if (!orientation_error_.metrics(orientation_min, orientation_mean, orientation_max)) { return false; }
    
    double position_diff = position_max - position_min;
    double orientation_diff = orientation_max - orientation_min;
    bool position_holds = (position_diff < position_th_) && (fabs(position_mean) < 0.5*position_th_);
    bool orientation_holds = (orientation_diff < orientation_th_) && (fabs(orientation_mean) < 0.5*orientation_th_);

    // if (position_holds && orientation_holds) {  // DEBUG
    //     ROS_INFO("position: %f < %f) && (%f < %f)", position_diff, position_th_, fabs(position_mean), 0.5*position_th_);
    //     ROS_INFO("orientation: %f < %f) && (%f < %f)", orientation_diff, orientation_th_, fabs(orientation_mean), 0.5*orientation_th_);
    //     ROS_INFO("Arrived!");
    // }

    return position_holds && orientation_holds;
}

void BackendMavros::initHomeFrame() {

    uav_home_frame_id_ = "uav_" + std::to_string(robot_id_) + "_home";
    local_start_pos_ << 0.0, 0.0, 0.0;

    // Get frame from rosparam
    std::string frame_id;
    std::string parent_frame;
    std::string units;
    std::vector<double> translation;
    std::string uav_home_text;

    uav_home_text = uav_home_frame_id_;

    if ( ros::param::has(uav_home_text) ) {
        ros::param::get(uav_home_text + "/home_frame_id", frame_id);
        ros::param::get(uav_home_text + "/parent_frame", parent_frame);
        ros::param::get(uav_home_text + "/units", units);
        ros::param::get(uav_home_text + "/translation",translation);

        geometry_msgs::TransformStamped static_transformStamped;

        static_transformStamped.header.stamp = ros::Time::now();
        static_transformStamped.header.frame_id = parent_frame;
        static_transformStamped.child_frame_id = frame_id;
        static_transformStamped.transform.translation.x = translation[0];
        static_transformStamped.transform.translation.y = translation[1];
        static_transformStamped.transform.translation.z = translation[2];

        if(parent_frame == "map" || parent_frame == "") {
            static_transformStamped.transform.rotation.x = 0;
            static_transformStamped.transform.rotation.y = 0;
            static_transformStamped.transform.rotation.z = 0;
            static_transformStamped.transform.rotation.w = 1;
        }
        else {
            tf2_ros::Buffer tfBuffer;
            tf2_ros::TransformListener tfListener(tfBuffer);
            geometry_msgs::TransformStamped transform_to_map;
            transform_to_map = tfBuffer.lookupTransform(parent_frame, "map", ros::Time(0), ros::Duration(2.0));
            static_transformStamped.transform.rotation = transform_to_map.transform.rotation;
        }

        static_tf_broadcaster_ = new tf2_ros::StaticTransformBroadcaster();
        static_tf_broadcaster_->sendTransform(static_transformStamped);
    }
    else {
        // No param with local frame -> Global control
        // TODO: Initialization of home frame based on GPS estimation
        ROS_ERROR("No uav_%d_home_frame found in rosparam. Please define starting position with relate to a common map frame.",robot_id_);
    }
}

}}	// namespace grvc::ual<|MERGE_RESOLUTION|>--- conflicted
+++ resolved
@@ -35,22 +35,16 @@
     : Backend()
 {
     // Parse arguments
-<<<<<<< HEAD
     ros::NodeHandle pnh("~");
     pnh.param<int>("uav_id", robot_id_, 1);
     pnh.param<std::string>("pose_frame_id", pose_frame_id_, "");
     std::string ns_prefix;
     pnh.param<std::string>("ns_prefix", ns_prefix, "uav_");
-=======
-    robot_id_ = _args.getArgument("uav_id", 1);
-    pose_frame_id_ = _args.getArgument<std::string>("pose_frame_id", "");
-    ros::NodeHandle pnh("~");
     float position_th_param, orientation_th_param;
     pnh.param<float>("position_th", position_th_param, 0.33);
     pnh.param<float>("orientation_th", orientation_th_param, 0.65);
     position_th_ = position_th_param*position_th_param;
     orientation_th_ = 0.5*(1 - cos(orientation_th_param));
->>>>>>> 69307208
 
     ROS_INFO("BackendMavros constructor with id %d",robot_id_);
     // ROS_INFO("BackendMavros: thresholds = %f %f", position_th_, orientation_th_);
